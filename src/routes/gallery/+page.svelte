<script lang="ts">
	import { goto } from '$app/navigation';
	import { config } from '$lib/config';
	import { Button } from '$lib/components/ui';
	import type { PageData } from './$types';

<<<<<<< HEAD
	let { data }: { data: PageData } = $props();
=======
	export let data: PageData;
>>>>>>> b5657c53

	const images = $state(data.images || []);

	const groupedByPersona = $derived(
		Object.values(config.personas).map(persona => ({
			...persona,
			images: images.filter(img => img.personaId === persona.id)
		}))
	);

	function getTableDisplayName(tableId: string | null): string {
		if (!tableId) return 'Unknown';
		const table = config.tables.find(t => t.id === tableId);
		return table?.displayName || 'Unknown Table';
	}
</script>

<svelte:head>
	<title>Z-Interact - Live Gallery</title>
	<meta name="description" content="Live gallery of AI-generated workspace designs" />
</svelte:head>

<main class="min-h-screen bg-gradient-to-br from-slate-100 to-gray-200 p-4 md:p-8">
	<div class="container mx-auto max-w-screen-2xl">
		<!-- Header -->
		<header class="text-center mb-10">
			<h1 class="text-4xl md:text-5xl font-bold tracking-tight text-slate-900 mb-2">
				Live Gallery
			</h1>
			<p class="text-slate-600 text-lg">
				Real-time showcase of AI-generated workspace designs, grouped by persona.
			</p>
		</header>

		{#if images.length === 0}
			<div class="text-center py-16">
				<div class="max-w-sm mx-auto">
					<div class="text-6xl mb-4">🏢</div>
					<h3 class="text-xl font-medium text-slate-600 mb-2">
						Waiting for submissions...
					</h3>
					<p class="text-slate-500 mb-6">
						AI-generated workspace images will appear here in real-time as participants complete their designs.
					</p>
					<Button onclick={() => goto('/')} variant="outline">
						← Back to Admin Controls
					</Button>
				</div>
			</div>
		{:else}
			<div class="grid grid-cols-1 lg:grid-cols-2 2xl:grid-cols-3 gap-8">
				{#each groupedByPersona as personaGroup}
					{#if personaGroup.images.length > 0}
						<section class="bg-white/80 backdrop-blur-sm rounded-2xl shadow-lg p-6">
							<h2 class="text-2xl font-bold text-slate-800 mb-4 border-b pb-2">{personaGroup.title}</h2>
							<div class="grid grid-cols-1 md:grid-cols-2 gap-6">
								{#each personaGroup.images as image (image.id)}
									<div class="bg-white rounded-xl shadow-md overflow-hidden hover:shadow-xl transition-shadow">
										<div class="aspect-video bg-slate-100 relative">
											<img
												src={image.imageUrl}
												alt={image.prompt}
												class="w-full h-full object-cover"
												loading="lazy"
											/>
											<div class="absolute top-2 right-2 bg-black/70 text-white px-2 py-1 rounded-md text-xs font-bold">
												{getTableDisplayName(image.tableId)}
											</div>
										</div>
										<div class="p-4">
											<p class="text-xs text-slate-500 mb-2">{new Date(image.createdAt).toLocaleString()}</p>
											<p class="text-sm text-slate-700 line-clamp-3">{image.prompt}</p>
										</div>
									</div>
								{/each}
							</div>
						</section>
					{/if}
				{/each}
			</div>
		{/if}
	</div>
</main>

<style>
	.line-clamp-3 {
		display: -webkit-box;
		-webkit-line-clamp: 3;
		-webkit-box-orient: vertical;
		overflow: hidden;
	}
</style><|MERGE_RESOLUTION|>--- conflicted
+++ resolved
@@ -4,11 +4,7 @@
 	import { Button } from '$lib/components/ui';
 	import type { PageData } from './$types';
 
-<<<<<<< HEAD
-	let { data }: { data: PageData } = $props();
-=======
 	export let data: PageData;
->>>>>>> b5657c53
 
 	const images = $state(data.images || []);
 
